--- conflicted
+++ resolved
@@ -21,15 +21,6 @@
 
 public class ModuleB
 {
-<<<<<<< HEAD
-    private CommandService _commands;
-    private NotificationService _notification;
-    
-    public ModuleB(CommandService commands, NotificationService notifications)
-    {
-        _commands = commands;
-        _notification = notifications;
-=======
 
     // Public settable properties will be injected
     public AnnounceService { get; set; }
@@ -44,7 +35,6 @@
     public ModuleB(CommandService commands)
     {
         Commands = commands;
->>>>>>> 7476c4ca
     }
 
 }