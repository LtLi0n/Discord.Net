using Discord;
using Discord.Rest;

public class Program
{
<<<<<<< HEAD
    // Note: This is the REST client, it only supports REST calls.
    private DiscordClient _client;
=======
    private DiscordSocketClient _client;
>>>>>>> aed63e67
    static void Main(string[] args) => new Program().Start().GetAwaiter().GetResult();
    
    public async Task Start()
    {
<<<<<<< HEAD
        _client = new DiscordRestClient(new DiscordConfig() {
=======
        _client = new DiscordSocketClient(new DiscordSocketConfig() {
>>>>>>> aed63e67
			LogLevel = LogSeverity.Info
        });

        _client.Log += (message) => 
        { 
            Console.WriteLine($"{message.ToString()}");
            return Task.CompletedTask;
        };

	 await _client.LoginAsync(TokenType.Bot, "bot token");
	 await _client.ConnectAsync();
	    
	 await Task.Delay(-1);
    }
}<|MERGE_RESOLUTION|>--- conflicted
+++ resolved
@@ -3,21 +3,12 @@
 
 public class Program
 {
-<<<<<<< HEAD
-    // Note: This is the REST client, it only supports REST calls.
-    private DiscordClient _client;
-=======
     private DiscordSocketClient _client;
->>>>>>> aed63e67
     static void Main(string[] args) => new Program().Start().GetAwaiter().GetResult();
     
     public async Task Start()
     {
-<<<<<<< HEAD
-        _client = new DiscordRestClient(new DiscordConfig() {
-=======
         _client = new DiscordSocketClient(new DiscordSocketConfig() {
->>>>>>> aed63e67
 			LogLevel = LogSeverity.Info
         });
 
