--- conflicted
+++ resolved
@@ -11,7 +11,7 @@
         public int? Remaining { get; }
         public int? RetryAfter { get; }
         public DateTimeOffset? Reset { get; }
-		public TimeSpan? ResetAfter { get; }
+		    public TimeSpan? ResetAfter { get; }
         public TimeSpan? Lag { get; }
 
         internal RateLimitInfo(Dictionary<string, string> headers)
@@ -25,13 +25,9 @@
             Reset = headers.TryGetValue("X-RateLimit-Reset", out temp) && 
                 double.TryParse(temp, NumberStyles.AllowDecimalPoint, CultureInfo.InvariantCulture, out var reset) ? DateTimeOffset.FromUnixTimeMilliseconds((long)(reset * 1000)) : (DateTimeOffset?)null;
             RetryAfter = headers.TryGetValue("Retry-After", out temp) &&
-<<<<<<< HEAD
-                int.TryParse(temp, out var retryAfter) ? retryAfter : (int?)null;
-			ResetAfter = headers.TryGetValue("X-RateLimit-Reset-After", out temp) && 
-				float.TryParse(temp, out var resetAfter) ? TimeSpan.FromMilliseconds((long)(resetAfter * 1000)) : (TimeSpan?)null;
-=======
                 int.TryParse(temp, NumberStyles.None, CultureInfo.InvariantCulture, out var retryAfter) ? retryAfter : (int?)null;
->>>>>>> c54867fe
+			      ResetAfter = headers.TryGetValue("X-RateLimit-Reset-After", out temp) && 
+				        float.TryParse(temp, out var resetAfter) ? TimeSpan.FromMilliseconds((long)(resetAfter * 1000)) : (TimeSpan?)null;
             Lag = headers.TryGetValue("Date", out temp) &&
                 DateTimeOffset.TryParse(temp, CultureInfo.InvariantCulture, DateTimeStyles.None, out var date) ? DateTimeOffset.UtcNow - date : (TimeSpan?)null;
         }
